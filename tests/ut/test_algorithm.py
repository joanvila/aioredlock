import asyncio
from unittest.mock import ANY, call

import asynctest
import pytest
from asynctest import CoroutineMock, patch

<<<<<<< HEAD
from aioredlock import Aioredlock
from aioredlock import Lock
from aioredlock.algorithm import validate_lock_timeout
=======
from aioredlock import Aioredlock, Lock, LockError
>>>>>>> 4babfcdc


async def dummy_sleep(seconds):
    pass

real_sleep = asyncio.sleep


@pytest.fixture
def locked_lock():
    return Lock(None, "resource_name", 1, True)


@pytest.fixture
def lock_manager_redis_patched():
    with asynctest.patch("aioredlock.algorithm.Redis", CoroutineMock) as mock_redis:
        with patch("asyncio.sleep", dummy_sleep):
            mock_redis.set_lock = CoroutineMock(return_value=5)
            mock_redis.unset_lock = CoroutineMock(return_value=5)
            mock_redis.is_locked = CoroutineMock(return_value=False)
            mock_redis.clear_connections = CoroutineMock()

            lock_manager = Aioredlock(lock_timeout=1000, drift=102)

            yield lock_manager, mock_redis


def test_validate_lock_timeout():
    with pytest.raises(ValueError) as exc_info:
        validate_lock_timeout(None, None, -1)
    assert str(exc_info.value) == "Lock timeout must be greater than 0 ms."


class TestAioredlock:

    def test_default_initialization(self):
        with patch("aioredlock.algorithm.Redis.__init__") as mock_redis:
            mock_redis.return_value = None
            lock_manager = Aioredlock()

            mock_redis.assert_called_once_with(
                [{'host': 'localhost', 'port': 6379}],
                lock_manager.lock_timeout
            )
            assert lock_manager.redis
            assert lock_manager.drift == 102

    def test_initialization_with_params(self):
        with patch("aioredlock.algorithm.Redis.__init__") as mock_redis:
            mock_redis.return_value = None
            lock_manager = Aioredlock([{'host': '::1', 'port': 1}])

            mock_redis.assert_called_once_with(
                [{'host': '::1', 'port': 1}],
                lock_manager.lock_timeout
            )
            assert lock_manager.redis
            assert lock_manager.drift == 102

    def test_initialization_with_invalid_timeout(self):
        lock_manager = None
        # Non-positive integers
        with pytest.raises(ValueError):
            lock_manager = Aioredlock(lock_timeout=-1)
        assert lock_manager is None
        # Invalid literal during int() conversion
        with pytest.raises(ValueError):
            lock_manager = Aioredlock(lock_timeout="a")
        assert lock_manager is None

    @pytest.mark.asyncio
    async def test_lock(self, lock_manager_redis_patched, locked_lock):
        lock_manager, redis = lock_manager_redis_patched

        lock = await lock_manager.lock('resource')

        redis.set_lock.assert_called_once_with(
            'resource',
            ANY
        )
        assert lock.resource == 'resource'
        assert lock.id == ANY
        assert lock.valid is True

    @pytest.mark.asyncio
    async def test_lock_one_retry(self, lock_manager_redis_patched, locked_lock):
        lock_manager, redis = lock_manager_redis_patched
        redis.set_lock = CoroutineMock(side_effect=[
            LockError('Can not lock'),
            1
        ])

        lock = await lock_manager.lock('resource')

        calls = [
            call('resource', ANY),
            call('resource', ANY)
        ]
        redis.set_lock.assert_has_calls(calls)
        redis.unset_lock.assert_not_called()
        assert lock.resource == 'resource'
        assert lock.id == ANY
        assert lock.valid is True

    @pytest.mark.asyncio
    async def test_lock_expire_retries(self, lock_manager_redis_patched, locked_lock):
        lock_manager, redis = lock_manager_redis_patched
        redis.set_lock = CoroutineMock(side_effect=[
            LockError('Can not lock'),
            LockError('Can not lock'),
            LockError('Can not lock')
        ])

        with pytest.raises(LockError):
            await lock_manager.lock('resource')

        await real_sleep(0.1)  # wait until cleaning is completed

        calls = [
            call('resource', ANY),
            call('resource', ANY),
            call('resource', ANY)
        ]
        redis.set_lock.assert_has_calls(calls)
        redis.unset_lock.assert_called_once_with('resource', ANY)

    @pytest.mark.asyncio
    async def test_lock_one_timeout(self, lock_manager_redis_patched, locked_lock):
        lock_manager, redis = lock_manager_redis_patched
        redis.set_lock = CoroutineMock(side_effect=[
            1500,
            1
        ])

        lock = await lock_manager.lock('resource')

        calls = [
            call('resource', ANY),
            call('resource', ANY)
        ]
        redis.set_lock.assert_has_calls(calls)
        redis.unset_lock.assert_not_called()
        assert lock.resource == 'resource'
        assert lock.id == ANY
        assert lock.valid is True

    @pytest.mark.asyncio
    async def test_lock_expire_retries_for_timeouts(self, lock_manager_redis_patched, locked_lock):
        lock_manager, redis = lock_manager_redis_patched
        redis.set_lock = CoroutineMock(side_effect=[
            1100,
            1001,
            2000
        ])

        with pytest.raises(LockError):
            await lock_manager.lock('resource')

        await real_sleep(0.1)  # wait until cleaning is completed

        calls = [
            call('resource', ANY),
            call('resource', ANY),
            call('resource', ANY)
        ]
        redis.set_lock.assert_has_calls(calls)
        redis.unset_lock.assert_called_once_with('resource', ANY)

    @pytest.mark.asyncio
    async def test_lock_expire_retries_because_drift(self, lock_manager_redis_patched, locked_lock):
        lock_manager, redis = lock_manager_redis_patched
        redis.set_lock = CoroutineMock(side_effect=[
            898,
            970,
            900
        ])

        with pytest.raises(LockError):
            await lock_manager.lock('resource')

        await real_sleep(0.1)  # wait until cleaning is completed

        calls = [
            call('resource', ANY),
            call('resource', ANY),
            call('resource', ANY)
        ]
        redis.set_lock.assert_has_calls(calls)
        redis.unset_lock.assert_called_once_with('resource', ANY)

    @pytest.mark.asyncio
    async def test_cancel_lock_(self, lock_manager_redis_patched):
        lock_manager, redis = lock_manager_redis_patched

        async def mock_set_lock(*args, **kwargs):
            await real_sleep(1)
            return 1000

        redis.set_lock = CoroutineMock(side_effect=mock_set_lock)

        with pytest.raises(asyncio.TimeoutError):
            await asyncio.wait_for(lock_manager.lock('resource'), 0.1)

        await real_sleep(0.1)
        # Exception handling of cancelled lock runs in bacround
        # and can not be awaited, so we have to wait untill unset_lock is
        # complited with this asincio.sleep()

        redis.set_lock.assert_called_once_with('resource', ANY)
        redis.unset_lock.assert_called_once_with('resource', ANY)

    @pytest.mark.asyncio
    async def test_extend_lock(self, lock_manager_redis_patched, locked_lock):
        lock_manager, redis = lock_manager_redis_patched

        lock = await lock_manager.lock('resource')
        await lock_manager.extend(lock)

        calls = [
            call('resource', ANY),
            call('resource', ANY)
        ]
        redis.set_lock.assert_has_calls(calls)

        assert lock.resource == 'resource'
        assert lock.id == ANY
        assert lock.valid is True

        await lock_manager.unlock(lock)
        with pytest.raises(RuntimeError):
            await lock_manager.extend(lock)

    @pytest.mark.asyncio
    async def test_unlock(self, lock_manager_redis_patched, locked_lock):
        lock_manager, redis = lock_manager_redis_patched

        await lock_manager.unlock(locked_lock)

        redis.unset_lock.assert_called_once_with(
            locked_lock.resource,
            locked_lock.id
        )
        assert locked_lock.valid is False

    @pytest.mark.asyncio
    @pytest.mark.parametrize("resource_or_lock", [locked_lock(), locked_lock().resource])
    @pytest.mark.parametrize("locked", [True, False])
    async def test_is_locked(self, lock_manager_redis_patched, resource_or_lock,  locked):
        lock_manager, redis = lock_manager_redis_patched
        redis.is_locked.return_value = locked

        res = await lock_manager.is_locked(resource_or_lock)

        if isinstance(resource_or_lock, Lock):
            Lock.valid = locked
            resource = resource_or_lock.resource
        else:
            resource = resource_or_lock

        assert res == locked
        redis.is_locked.assert_called_once_with(resource)

    @pytest.mark.asyncio
    async def test_is_locked_type_error(self, lock_manager_redis_patched):
        lock_manager, redis = lock_manager_redis_patched

        with pytest.raises(TypeError):
            await lock_manager.is_locked(12345)

    @pytest.mark.asyncio
    async def test_context_manager(self, lock_manager_redis_patched):
        lock_manager, redis = lock_manager_redis_patched

        async with await lock_manager.lock('resource') as lock:
            assert lock.resource == 'resource'
            assert lock.id == ANY
            assert lock.valid is True
            await lock.extend()

        assert lock.valid is False

        calls = [
            call('resource', ANY),
            call('resource', ANY)
        ]
        redis.set_lock.assert_has_calls(calls)
        redis.unset_lock.assert_called_once_with('resource', ANY)

    @pytest.mark.asyncio
    async def test_destroy_lock_manager(self, lock_manager_redis_patched):
        lock_manager, redis = lock_manager_redis_patched

        await lock_manager.destroy()

        redis.clear_connections.assert_called_once_with()<|MERGE_RESOLUTION|>--- conflicted
+++ resolved
@@ -5,13 +5,8 @@
 import pytest
 from asynctest import CoroutineMock, patch
 
-<<<<<<< HEAD
-from aioredlock import Aioredlock
-from aioredlock import Lock
+from aioredlock import Aioredlock, Lock, LockError
 from aioredlock.algorithm import validate_lock_timeout
-=======
-from aioredlock import Aioredlock, Lock, LockError
->>>>>>> 4babfcdc
 
 
 async def dummy_sleep(seconds):
